import copy
import logging
from argparse import Namespace
from pathlib import Path

import joblib
import numpy as np
import torch
import torch.nn as nn
from tqdm import tqdm

from bayesianrex import constants, environments, utils
from bayesianrex.dataset import generate_demonstrations as gen_demos
from bayesianrex.models.reward_model import RewardNetwork
from bayesianrex.models.utils import load_reward_network

logger = logging.getLogger(__name__)
device = utils.torch_device()


def generate_feature_embeddings(demos, reward_net):
    feature_cnts = torch.zeros(len(demos), reward_net.trex.in_features)  # no bias
    for i in range(len(demos)):
        traj = np.array(demos[i])
        traj = torch.from_numpy(traj).float().to(device)
        # print(len(trajectory))
        feature_cnts[i, :] = (
            reward_net.state_features(traj).squeeze().float().to(device)
        )
    return feature_cnts.to(device)


def print_traj_returns(reward_net, demonstrations):
    # print out predicted cumulative returns and actual returns
    with torch.no_grad():
        pred_returns = [
            predict_traj_return(reward_net, traj) for traj in demonstrations
        ]
    for i, p in enumerate(pred_returns):
        print(i, p, sorted_returns[i])


def predict_traj_return(net, traj):
    traj = torch.from_numpy(traj).float().to(net.device)
    return round(net.cum_return(traj)[0].item(), 2)


def compute_l2(linear):
    with torch.no_grad():
        weights = linear.cpu().numpy()
    return np.linalg.norm(weights)


def calc_linearized_pairwise_ranking_loss(
    last_layer, pairwise_prefs, demo_embeds, criterion, confidence=1
):
    with torch.no_grad():
        weights = last_layer.weight.data.squeeze()
        demo_returns = confidence * torch.mv(demo_embeds, weights)

        # # positivity prior
        # if demo_returns[0] < 0.0:
        #     return torch.Tensor([-float('Inf')])

        outputs = demo_returns[pairwise_prefs.long()]
        labels = torch.ones(len(pairwise_prefs)).long().to(device)

        return -criterion(outputs, labels)

<<<<<<< HEAD

def mcmc_map_search(
    reward_net, pairwise_prefs, demo_embeds, num_steps, step_size, device
):
=======
def mcmc_map_search(reward_net, pairwise_prefs, demo_embeds, num_steps, step_size, weight_output_filename, device):
>>>>>>> 049a3bca
    last_layer = reward_net.trex

    writer = open(weight_output_filename,'w')

    with torch.no_grad():
        linear = last_layer.weight.data
        linear.add_(torch.randn(linear.size()).to(device) * step_size)
        linear = last_layer.weight.data
        l2_norm = np.array([compute_l2(linear)])
        linear.div_(torch.from_numpy(l2_norm).float().to(device))

    loglik_loss = nn.CrossEntropyLoss(reduction="sum")
    starting_loglik = calc_linearized_pairwise_ranking_loss(
        last_layer, pairwise_prefs, demo_embeds, loglik_loss
    )

    map_loglik, cur_loglik = starting_loglik, starting_loglik
    map_reward, cur_reward = copy.deepcopy(reward_net.trex), copy.deepcopy(
        reward_net.trex
    )

    reject_cnt, accept_cnt = 0, 0

    for i in tqdm(range(num_steps)):
        # take proposal step
        proposal_reward = copy.deepcopy(cur_reward)

        # add random noise
        with torch.no_grad():
            for param in proposal_reward.parameters():
                param.add_(torch.randn(param.size()).to(device) * step_size)
        l2_norm = np.array([compute_l2(proposal_reward.weight.data)])
        # normalize the weight vector...
        with torch.no_grad():
            for param in proposal_reward.parameters():
                param.div_(torch.from_numpy(l2_norm).float().to(device))

        prop_loglik = calc_linearized_pairwise_ranking_loss(
            proposal_reward, pairwise_prefs, demo_embeds, loglik_loss
        )
        if prop_loglik > cur_loglik:
            accept_cnt += 1
            cur_reward = copy.deepcopy(proposal_reward)
            cur_loglik = prop_loglik

            # check if this is best so far
            if prop_loglik > map_loglik:
                map_loglik = prop_loglik
                map_reward = copy.deepcopy(proposal_reward)
                print()
                print("step", i)
                print("proposal loglik", prop_loglik.item())
                print("updating map to ", prop_loglik)
        else:
            # accept with prob exp(prop_loglik - cur_loglik)
            if np.random.rand() < torch.exp(prop_loglik - cur_loglik).item():
                accept_cnt += 1
                cur_reward = copy.deepcopy(proposal_reward)
                cur_loglik = prop_loglik
            else:
                # reject and stick with cur_reward
                reject_cnt += 1
        
        write_weights_likelihood(cur_reward, cur_loglik, writer)

    print("num rejects", reject_cnt)
    print("num accepts", accept_cnt)
    writer.close()
    return map_reward

def write_weights_likelihood(last_layer, loglik, file_writer):
    #convert last layer to numpy array
    np_weights = get_weight_vector(last_layer)
    for w in np_weights:
        file_writer.write(str(w)+",")
    file_writer.write(str(loglik.item()) + "\n")

def get_weight_vector(last_layer):
    '''take fc2 layer and return numpy array of weights and bias'''
    linear = last_layer.weight.data
    with torch.no_grad():
        weights = linear.squeeze().cpu().numpy()
    return weights

def prepare_linear_comb_network(args: Namespace) -> RewardNetwork:
    encoding_dims = args.encoding_dims
    # load pretrained reward model
    reward_net = load_reward_network(
        args.pretrained_model_path,
        args.env,
        encoding_dims=encoding_dims,
        device=device,
    )
    logger.info("Initialize trex layer and unset all requires_grad")
    # re-initialize last layer
    reward_net.trex = nn.Linear(encoding_dims, 1, bias=False)
    # freeze all parameters
    for param in reward_net.parameters():
        param.requires_grad = False
    return reward_net.to(device)


if __name__ == "__main__":
    parser_conf = {
        "pretrained-model-path": {
            "type": Path,
            "help": "where to find the pretrained embedding network",
        },
        "encoding-dims": {
            "type": int,
            "default": constants.reward_net_latent_space,
            "help": "dimension of latent space",
        },
<<<<<<< HEAD
        **gen_demos.parser_conf,
=======
        "weight_output_path" : {
            "type": str,
            "help": "where to save the mcmc chain"
        },
        "mcmc_net_output_path" : {
            "type": str,
            "help": "where to save the network with mcmc estimate of final layer"
        },
        **gen_demos.parser_conf
>>>>>>> 049a3bca
    }
    p = utils.define_cl_parser(parser_conf)
    args = p.parse_args()

    reward_net = prepare_linear_comb_network(args)

    ## TODO rewrite this to the new version
    states, actions, rewards = list(
        joblib.load("./train-data/trajectories_breakout").values()
    )
    returns = [sum(r) for r in rewards]

    demonstrations = [
        s for s, _ in sorted(zip(states, returns), key=lambda pair: pair[1])
    ]
    sorted_returns = sorted(returns)

    # Get the summed feature embeddings
    demo_embed = generate_feature_embeddings(demonstrations, reward_net)

    ## Create pairwise preferences (as in old codebase)
    pairwise_prefs = []
    for i in range(len(demonstrations)):
        for j in range(i + 1, len(demonstrations)):
            if sorted_returns[i] < sorted_returns[j]:
                pairwise_prefs.append((i, j))
            else:  # they are equal
                print("using equal prefs", i, j, sorted_returns[i], sorted_returns[j])
    pairwise_prefs = torch.Tensor(pairwise_prefs)

    step_size, num_mcmc_steps = 5e-3, int(2e5)
<<<<<<< HEAD
    mcmc_map = mcmc_map_search(
        reward_net, pairwise_prefs, demo_embed, num_mcmc_steps, step_size, device
    )
=======
    mcmc_map = mcmc_map_search(reward_net, pairwise_prefs, demo_embed, num_mcmc_steps, step_size, args.weight_output_path, device)
>>>>>>> 049a3bca

    reward_net = RewardNetwork(args.encoding_dim, n_actions, device).to(device)
    reward_net.load_state_dict(pretrained)
    reward_net.trex = mcmc_map

<<<<<<< HEAD
    torch.save(reward_net.state_dict(), "../mcmc_net.params")
    print("Succesfully saved MAP estimate")
=======
    torch.save(reward_net.state_dict(), args.mcmc_net_output_path)
    print('Succesfully saved MAP estimate')
>>>>>>> 049a3bca

    print_traj_returns(reward_net, demonstrations)<|MERGE_RESOLUTION|>--- conflicted
+++ resolved
@@ -67,17 +67,19 @@
 
         return -criterion(outputs, labels)
 
-<<<<<<< HEAD
 
 def mcmc_map_search(
-    reward_net, pairwise_prefs, demo_embeds, num_steps, step_size, device
+    reward_net,
+    pairwise_prefs,
+    demo_embeds,
+    num_steps,
+    step_size,
+    weight_output_filename,
+    device,
 ):
-=======
-def mcmc_map_search(reward_net, pairwise_prefs, demo_embeds, num_steps, step_size, weight_output_filename, device):
->>>>>>> 049a3bca
     last_layer = reward_net.trex
 
-    writer = open(weight_output_filename,'w')
+    writer = open(weight_output_filename, "w")
 
     with torch.no_grad():
         linear = last_layer.weight.data
@@ -137,7 +139,7 @@
             else:
                 # reject and stick with cur_reward
                 reject_cnt += 1
-        
+
         write_weights_likelihood(cur_reward, cur_loglik, writer)
 
     print("num rejects", reject_cnt)
@@ -145,19 +147,22 @@
     writer.close()
     return map_reward
 
+
 def write_weights_likelihood(last_layer, loglik, file_writer):
-    #convert last layer to numpy array
+    # convert last layer to numpy array
     np_weights = get_weight_vector(last_layer)
     for w in np_weights:
-        file_writer.write(str(w)+",")
+        file_writer.write(str(w) + ",")
     file_writer.write(str(loglik.item()) + "\n")
 
+
 def get_weight_vector(last_layer):
-    '''take fc2 layer and return numpy array of weights and bias'''
+    """take fc2 layer and return numpy array of weights and bias"""
     linear = last_layer.weight.data
     with torch.no_grad():
         weights = linear.squeeze().cpu().numpy()
     return weights
+
 
 def prepare_linear_comb_network(args: Namespace) -> RewardNetwork:
     encoding_dims = args.encoding_dims
@@ -188,19 +193,12 @@
             "default": constants.reward_net_latent_space,
             "help": "dimension of latent space",
         },
-<<<<<<< HEAD
+        "weight_output_path": {"type": str, "help": "where to save the mcmc chain"},
+        "mcmc_net_output_path": {
+            "type": str,
+            "help": "where to save the network with mcmc estimate of final layer",
+        },
         **gen_demos.parser_conf,
-=======
-        "weight_output_path" : {
-            "type": str,
-            "help": "where to save the mcmc chain"
-        },
-        "mcmc_net_output_path" : {
-            "type": str,
-            "help": "where to save the network with mcmc estimate of final layer"
-        },
-        **gen_demos.parser_conf
->>>>>>> 049a3bca
     }
     p = utils.define_cl_parser(parser_conf)
     args = p.parse_args()
@@ -232,24 +230,21 @@
     pairwise_prefs = torch.Tensor(pairwise_prefs)
 
     step_size, num_mcmc_steps = 5e-3, int(2e5)
-<<<<<<< HEAD
     mcmc_map = mcmc_map_search(
-        reward_net, pairwise_prefs, demo_embed, num_mcmc_steps, step_size, device
-    )
-=======
-    mcmc_map = mcmc_map_search(reward_net, pairwise_prefs, demo_embed, num_mcmc_steps, step_size, args.weight_output_path, device)
->>>>>>> 049a3bca
+        reward_net,
+        pairwise_prefs,
+        demo_embed,
+        num_mcmc_steps,
+        step_size,
+        args.weight_output_path,
+        device,
+    )
 
     reward_net = RewardNetwork(args.encoding_dim, n_actions, device).to(device)
     reward_net.load_state_dict(pretrained)
     reward_net.trex = mcmc_map
 
-<<<<<<< HEAD
-    torch.save(reward_net.state_dict(), "../mcmc_net.params")
+    torch.save(reward_net.state_dict(), args.mcmc_net_output_path)
     print("Succesfully saved MAP estimate")
-=======
-    torch.save(reward_net.state_dict(), args.mcmc_net_output_path)
-    print('Succesfully saved MAP estimate')
->>>>>>> 049a3bca
 
     print_traj_returns(reward_net, demonstrations)